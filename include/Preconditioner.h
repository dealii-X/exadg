/*
 * Preconditioner.h
 *
 *  Created on: May 17, 2016
 *      Author: fehn
 */

#ifndef INCLUDE_PRECONDITIONER_H_
#define INCLUDE_PRECONDITIONER_H_

template<typename value_type>
class PreconditionerBase
{
public:
  virtual ~PreconditionerBase(){}

  virtual void vmult(parallel::distributed::Vector<value_type>        &dst,
                     const parallel::distributed::Vector<value_type>  &src) const = 0;
};

#include "InverseMassMatrix.h"

template<int dim, int fe_degree, typename value_type, int n_components=dim>
class InverseMassMatrixPreconditioner : public PreconditionerBase<value_type>
{
public:
  InverseMassMatrixPreconditioner(MatrixFree<dim,value_type> const &mf_data,
                                        const unsigned int         dof_index,
                                        const unsigned int         quad_index)
  {
    inverse_mass_matrix_operator.initialize(mf_data,dof_index,quad_index);
  }

  void vmult (parallel::distributed::Vector<value_type>        &dst,
              const parallel::distributed::Vector<value_type>  &src) const
  {
    inverse_mass_matrix_operator.apply_inverse_mass_matrix(dst,src);
  }

private:
  InverseMassMatrixOperator<dim,fe_degree,value_type,n_components> inverse_mass_matrix_operator;
};

template<int dim, int fe_degree, typename value_type, int n_components=dim>
class InverseMassMatrixPreconditionerPtr : public PreconditionerBase<value_type>
{
public:
  InverseMassMatrixPreconditionerPtr(std_cxx11::shared_ptr<InverseMassMatrixOperator<dim,fe_degree,value_type,n_components> > inv_mass_operator)
    :
    inverse_mass_matrix_operator(inv_mass_operator)
  {}

  void vmult (parallel::distributed::Vector<value_type>        &dst,
              const parallel::distributed::Vector<value_type>  &src) const
  {
    inverse_mass_matrix_operator->apply_inverse_mass_matrix(dst,src);
  }

private:
  std_cxx11::shared_ptr<InverseMassMatrixOperator<dim,fe_degree,value_type,n_components> > inverse_mass_matrix_operator;
};


template<typename value_type, typename Operator>
class JacobiPreconditioner : public PreconditionerBase<value_type>
{
public:
  JacobiPreconditioner(Operator const &underlying_operator)
  {
    underlying_operator.initialize_dof_vector(inverse_diagonal);

    underlying_operator.calculate_inverse_diagonal(inverse_diagonal);
  }

  void vmult (parallel::distributed::Vector<value_type>        &dst,
              const parallel::distributed::Vector<value_type>  &src) const
  {
    if (!PointerComparison::equal(&dst, &src))
      dst = src;
    dst.scale(inverse_diagonal);
  }

  void recalculate_diagonal(Operator const &underlying_operator)
  {
    underlying_operator.calculate_inverse_diagonal(inverse_diagonal);
  }

  unsigned int get_size_of_diagonal()
  {
    return inverse_diagonal.size();
  }

private:
  parallel::distributed::Vector<value_type> inverse_diagonal;
};

#include <deal.II/multigrid/multigrid.h>
#include <deal.II/multigrid/mg_transfer_matrix_free.h>
#include <deal.II/multigrid/mg_tools.h>
#include <deal.II/multigrid/mg_coarse.h>
#include <deal.II/multigrid/mg_smoother.h>
#include <deal.II/multigrid/mg_matrix.h>
#include <deal.II/base/function_lib.h>

// Specialized matrix-free implementation that overloads the copy_to_mg
// function for proper initialization of the vectors in matrix-vector
// products.
template <int dim, typename Operator>
class MGTransferMF : public MGTransferMatrixFree<dim, typename Operator::value_type>
{
public:
  MGTransferMF()
    :
    underlying_operator (0)
  {}

  void set_operator(const MGLevelObject<Operator> &operator_in)
  {
    underlying_operator = &operator_in;
  }

  /**
   * Overload copy_to_mg from MGTransferMatrixFree
   */
  template <class InVector, int spacedim>
  void
  copy_to_mg (const DoFHandler<dim,spacedim>                                               &mg_dof,
              MGLevelObject<parallel::distributed::Vector<typename Operator::value_type> > &dst,
              const InVector                                                               &src) const
  {
    AssertThrow(underlying_operator != 0, ExcNotInitialized());

    for (unsigned int level=dst.min_level();level<=dst.max_level(); ++level)
      (*underlying_operator)[level].initialize_dof_vector(dst[level]);

    MGLevelGlobalTransfer<parallel::distributed::Vector<typename Operator::value_type> >::copy_to_mg(mg_dof, dst, src);
  }

private:
  const MGLevelObject<Operator> *underlying_operator;
};

template<typename Operator>
class MGCoarseIterative : public MGCoarseGridBase<parallel::distributed::Vector<typename Operator::value_type> >
{
public:
  MGCoarseIterative(const Operator &matrix,
                    const bool     use_jacobi)
    :
    coarse_matrix (matrix),
    use_jacobi_preconditioner(use_jacobi)
  {
    if (use_jacobi_preconditioner)
    {
      preconditioner.reset(new JacobiPreconditioner<typename Operator::value_type,Operator>(coarse_matrix));
      std_cxx11::shared_ptr<JacobiPreconditioner<typename Operator::value_type,Operator> > precon =
          std::dynamic_pointer_cast<JacobiPreconditioner<typename Operator::value_type,Operator> > (preconditioner);
      AssertDimension(precon->get_size_of_diagonal(), coarse_matrix.m());
    }
  }

  virtual ~MGCoarseIterative()
  {}

  virtual void operator() (const unsigned int                                                 ,
                           parallel::distributed::Vector<typename Operator::value_type>       &dst,
                           const parallel::distributed::Vector<typename Operator::value_type> &src) const
  {
    ReductionControl solver_control (1e4, 1e-50, 1e-4);
    //IterationNumberControl solver_control (10, 1e-15);

    SolverCG<parallel::distributed::Vector<typename Operator::value_type> >
      solver_coarse (solver_control, solver_memory);
    typename VectorMemory<parallel::distributed::Vector<typename Operator::value_type> >::Pointer r(solver_memory);
    *r = src;
    coarse_matrix.apply_nullspace_projection(*r);
    if (use_jacobi_preconditioner)
      solver_coarse.solve (coarse_matrix, dst, *r, *preconditioner);
    else
      solver_coarse.solve (coarse_matrix, dst, *r, PreconditionIdentity());

    // std::cout<<"Iterations coarse grid solver = "<<solver_control.last_step()<<std::endl;
  }

private:
  const Operator &coarse_matrix;
  std_cxx11::shared_ptr<PreconditionerBase<typename Operator::value_type> > preconditioner;
  mutable GrowingVectorMemory<parallel::distributed::Vector<typename Operator::value_type> > solver_memory;
  const bool use_jacobi_preconditioner;
};



template<typename VECTOR, typename PreconditionType>
class MGCoarseFromSmoother : public MGCoarseGridBase<VECTOR>
{
public:
  MGCoarseFromSmoother(const PreconditionType &mg_smoother,
                       const bool             is_empty)
    : smoother(mg_smoother),
      is_empty(is_empty)
  {}

  virtual ~MGCoarseFromSmoother()
  {}

  virtual void operator() (const unsigned int level,
                           VECTOR             &dst,
                           const VECTOR       &src) const
  {
    if (is_empty)
      return;
    AssertThrow(level == 0, ExcNotImplemented());
    smoother.vmult(dst, src);
  }

  const PreconditionType &smoother;
  const bool is_empty;
};

namespace
{
  // manually compute eigenvalues for the coarsest level for proper setup of
  // the Chebyshev iteration
  template <typename Operator>
  std::pair<double,double>
  compute_eigenvalues(const Operator &op,
                      const parallel::distributed::Vector<typename Operator::value_type> &inverse_diagonal)
  {
    typedef typename Operator::value_type value_type;
    parallel::distributed::Vector<value_type> left, right;
    left.reinit(inverse_diagonal);
    right.reinit(inverse_diagonal, true);
    for (unsigned int i=0; i<right.local_size(); ++i)
      right.local_element(i) = (double)rand()/RAND_MAX;
    op.apply_nullspace_projection(right);

    SolverControl control(10000, right.l2_norm()*1e-5);
    internal::PreconditionChebyshev::EigenvalueTracker eigenvalue_tracker;
    SolverCG<parallel::distributed::Vector<value_type> > solver (control);
    solver.connect_eigenvalues_slot(std_cxx11::bind(&internal::PreconditionChebyshev::EigenvalueTracker::slot,
                                                    &eigenvalue_tracker,
                                                    std_cxx11::_1));
    JacobiPreconditioner<value_type, Operator> preconditioner(op);
    try
    {
      solver.solve(op, left, right, preconditioner);
    }
    catch (SolverControl::NoConvergence &)
    {
    }

    std::pair<double,double> eigenvalues;
    if (eigenvalue_tracker.values.empty())
      eigenvalues.first = eigenvalues.second = 1;
    else
    {
      eigenvalues.first = eigenvalue_tracker.values.front();
      eigenvalues.second = eigenvalue_tracker.values.back();
    }
    return eigenvalues;
  }
}

// re-implement the multigrid preconditioner in order to have more direct
// control over its individual components and avoid inner products and other
// expensive stuff
template <int dim, typename VectorType, typename MatrixType, typename TransferType, typename PreconditionerType>
class MultigridPreconditioner
{
public:
  MultigridPreconditioner(const DoFHandler<dim>                   &dof_handler,
                          const MGLevelObject<MatrixType>         &matrix,
                          const MGCoarseGridBase<VectorType>      &coarse,
                          const TransferType                      &transfer,
                          const MGLevelObject<PreconditionerType> &smooth,
                          const unsigned int                      n_cycles = 1)
    :
    dof_handler(&dof_handler),
    minlevel(0),
    maxlevel(dof_handler.get_triangulation().n_global_levels()-1),
    defect(minlevel, maxlevel),
    solution(minlevel, maxlevel),
    t(minlevel, maxlevel),
    defect2(minlevel, maxlevel),
    matrix(&matrix, typeid(*this).name()),
    coarse(&coarse, typeid(*this).name()),
    transfer(&transfer, typeid(*this).name()),
    smooth(&smooth, typeid(*this).name()),
    n_cycles (n_cycles)
  {
    AssertThrow(n_cycles == 1, ExcNotImplemented());
    for (unsigned int level = minlevel; level <= maxlevel; ++level)
    {
      matrix[level].initialize_dof_vector(solution[level]);
      defect[level] = solution[level];
      t[level] = solution[level];
      if (n_cycles > 1)
        defect2[level] = solution[level];
    }
  }

  template<class OtherVectorType>
  void vmult (OtherVectorType       &dst,
              const OtherVectorType &src) const
  {
    transfer->copy_to_mg(*dof_handler,
                         defect,
                         src);
    v_cycle(maxlevel);
    transfer->copy_from_mg(*dof_handler,
                           dst,
                           solution);
  }


private:
  /**
   * A pointer to the DoFHandler object
   */
  const SmartPointer<const DoFHandler<dim> > dof_handler;

  /**
   * Lowest level of cells.
   */
  unsigned int minlevel;

  /**
   * Highest level of cells.
   */
  unsigned int maxlevel;

  /**
   * Input vector for the cycle. Contains the defect of the outer method
   * projected to the multilevel vectors.
   */
  mutable MGLevelObject<VectorType> defect;

  /**
   * The solution update after the multigrid step.
   */
  mutable MGLevelObject<VectorType> solution;

  /**
   * Auxiliary vector.
   */
  mutable MGLevelObject<VectorType> t;

  /**
   * Auxiliary vector if more than 1 cycle is needed
   */
  mutable MGLevelObject<VectorType> defect2;

  /**
   * The matrix for each level.
   */
  SmartPointer<const MGLevelObject<MatrixType> > matrix;

  /**
   * The matrix for each level.
   */
  SmartPointer<const MGCoarseGridBase<VectorType> > coarse;

  /**
   * Object for grid tranfer.
   */
  SmartPointer<const TransferType> transfer;

  /**
   * The smoothing object.
   */
  SmartPointer<const MGLevelObject<PreconditionerType> > smooth;

  const unsigned int n_cycles;

  /**
   * Implements the v-cycle
   */
  void v_cycle(const unsigned int level) const
  {
    if (level==minlevel)
    {
      (*coarse)(level, solution[level], defect[level]);
      return;
    }

    (*smooth)[level].vmult(solution[level], defect[level]);
    (*matrix)[level].vmult_interface_down(t[level], solution[level]);
    t[level].sadd(-1.0, 1.0, defect[level]);

    // transfer to next level
    transfer->restrict_and_add(level, defect[level-1], t[level]);

    v_cycle(level-1);

    transfer->prolongate(level, t[level], solution[level-1]);
    solution[level] += t[level];
    // smooth on the negative part of the residual
    defect[level] *= -1.0;
    (*matrix)[level].vmult_add_interface_up(defect[level], solution[level]);
    (*smooth)[level].vmult(t[level], defect [level]);
    solution[level] -= t[level];
  }
};

#include "MultigridInputParameters.h"

struct MultigridData
{
  MultigridData()
    :
    smoother_poly_degree(5),
    smoother_smoothing_range(20),
    multigrid_smoother(MultigridSmoother::Chebyshev),
    coarse_solver(MultigridCoarseGridSolver::coarse_chebyshev_smoother)
  {}

  // Sets the polynomial degree of the Chebyshev smoother (Chebyshev accelerated Jacobi smoother)
  double smoother_poly_degree;

  // Sets the smoothing range of the Chebyshev smoother
  double smoother_smoothing_range;

  // Sets the multigrid smoother
  MultigridSmoother multigrid_smoother;

  // Sets the coarse grid solver
  MultigridCoarseGridSolver coarse_solver;
};

#include "FE_Parameters.h"

template<int dim, typename value_type, typename Operator, typename OperatorData>
class MyMultigridPreconditioner : public PreconditionerBase<value_type>
{
public:
<<<<<<< HEAD
  MyMultigridPreconditioner(const MultigridData            &mg_data_in,
                            const DoFHandler<dim>          &dof_handler,
                            const Mapping<dim>             &mapping,
                            const OperatorData             &operator_data_in,
                            FEParameters<dim> const        &fe_param = FEParameters<dim>())
=======
  MyMultigridPreconditioner(const MultigridData   &mg_data_in,
                            const DoFHandler<dim> &dof_handler,
                            const Mapping<dim>    &mapping,
                            const OperatorData    &operator_data_in,
                            FEParameters const    &fe_param = FEParameters())
>>>>>>> 4a3cbd8f
  {
    this->mg_data = mg_data_in;

    const parallel::Triangulation<dim> *tria =
      dynamic_cast<const parallel::Triangulation<dim> *>(&dof_handler.get_triangulation());

    // needed for continuous elements
    mg_constrained_dofs.clear();
    ZeroFunction<dim> zero_function(dof_handler.get_fe().n_components());
    typename FunctionMap<dim>::type dirichlet_boundary;
    for (std::set<types::boundary_id>::const_iterator it = operator_data_in.get_dirichlet_boundaries().begin();
         it != operator_data_in.get_dirichlet_boundaries().end(); ++it)
      dirichlet_boundary[*it] = &zero_function;
    mg_constrained_dofs.initialize(dof_handler, dirichlet_boundary);
    // needed for continuous elements

    mg_matrices.resize(0, tria->n_global_levels()-1);
    mg_smoother.resize(0, tria->n_global_levels()-1);

    for (unsigned int level = 0; level<tria->n_global_levels(); ++level)
    {
      mg_matrices[level].reinit(dof_handler, mapping, operator_data_in, mg_constrained_dofs, level,fe_param);

      typename SMOOTHER::AdditionalData smoother_data;

      mg_matrices[level].initialize_dof_vector(smoother_data.matrix_diagonal_inverse);
      mg_matrices[level].calculate_inverse_diagonal(smoother_data.matrix_diagonal_inverse);
      /*
      std::pair<double,double> eigenvalues = compute_eigenvalues(mg_matrices[level], smoother_data.matrix_diagonal_inverse);
      std::cout<<"Max EW = "<< eigenvalues.second <<" : Min EW = "<<eigenvalues.first<<std::endl;
      */
      if (level > 0)
      {
        smoother_data.smoothing_range = mg_data.smoother_smoothing_range;
        smoother_data.degree = mg_data.smoother_poly_degree;
        smoother_data.eig_cg_n_iterations = 20;
      }
      else
      {
        smoother_data.smoothing_range = 0.;
        if (mg_data.coarse_solver != MultigridCoarseGridSolver::coarse_chebyshev_smoother)
        {
          smoother_data.eig_cg_n_iterations = 0;
        }
        else // use Chebyshev smoother of high degree to solve the coarse grid problem approximately
        {
          std::pair<double,double> eigenvalues = compute_eigenvalues(mg_matrices[0], smoother_data.matrix_diagonal_inverse);
          smoother_data.max_eigenvalue = 1.1 * eigenvalues.second;
          smoother_data.smoothing_range = eigenvalues.second/eigenvalues.first*1.1;
          double sigma = (1.-std::sqrt(1./smoother_data.smoothing_range))/(1.+std::sqrt(1./smoother_data.smoothing_range));
          const double eps = 1e-3;
          smoother_data.degree = std::log(1./eps+std::sqrt(1./eps/eps-1))/std::log(1./sigma);
          smoother_data.eig_cg_n_iterations = 0;
        }
      }
      mg_smoother[level].initialize(mg_matrices[level], smoother_data);
    }

    switch (mg_data.coarse_solver)
    {
      case MultigridCoarseGridSolver::coarse_chebyshev_smoother:
      {
        mg_coarse.reset(new MGCoarseFromSmoother<parallel::distributed::Vector<typename Operator::value_type>, SMOOTHER>(mg_smoother[0], false));
        break;
      }
      case MultigridCoarseGridSolver::coarse_iterative_nopreconditioner:
      {
        mg_coarse.reset(new MGCoarseIterative<Operator>(mg_matrices[0],false)); // false: no Jacobi preconditioner
        break;
      }
      case MultigridCoarseGridSolver::coarse_iterative_jacobi:
      {
        mg_coarse.reset(new MGCoarseIterative<Operator>(mg_matrices[0],true)); // true: use Jacobi preconditioner
        break;
      }
      default:
        AssertThrow(false, ExcMessage("Unknown coarse-grid solver given"));
    }

    mg_transfer.set_operator(mg_matrices);
    mg_transfer.initialize_constraints(mg_constrained_dofs);
    mg_transfer.add_periodicity(operator_data_in.periodic_face_pairs_level0);
    mg_transfer.build(dof_handler);
    mg_transfer.set_restriction_type(false);

    multigrid_preconditioner.reset(new MultigridPreconditioner<dim, VECTOR_TYPE, Operator, MG_TRANSFER, SMOOTHER>
                                   (dof_handler, mg_matrices, *mg_coarse, mg_transfer, mg_smoother));
  }

  MyMultigridPreconditioner(const MultigridData   &mg_data_in,
                            const DoFHandler<dim> &dof_handler,
                            const DoFHandler<dim> &dof_handler_additional,
                            const Mapping<dim>    &mapping,
                            const OperatorData    &operator_data_in,
                            FEParameters const    &fe_param = FEParameters())
  {
    this->mg_data = mg_data_in;

    const parallel::Triangulation<dim> *tria =
      dynamic_cast<const parallel::Triangulation<dim> *>(&dof_handler.get_triangulation());

    // needed for continuous elements
    mg_constrained_dofs.clear();
    ZeroFunction<dim> zero_function(dof_handler.get_fe().n_components());
    typename FunctionMap<dim>::type dirichlet_boundary;
    for (std::set<types::boundary_id>::const_iterator it = operator_data_in.get_dirichlet_boundaries().begin();
         it != operator_data_in.get_dirichlet_boundaries().end(); ++it)
      dirichlet_boundary[*it] = &zero_function;
    mg_constrained_dofs.initialize(dof_handler, dirichlet_boundary);
    // needed for continuous elements

    mg_matrices.resize(0, tria->n_global_levels()-1);
    mg_smoother.resize(0, tria->n_global_levels()-1);

    for (unsigned int level = 0; level<tria->n_global_levels(); ++level)
    {
      mg_matrices[level].reinit(dof_handler, dof_handler_additional, mapping, operator_data_in, mg_constrained_dofs, level,fe_param);

      typename SMOOTHER::AdditionalData smoother_data;

      mg_matrices[level].initialize_dof_vector(smoother_data.matrix_diagonal_inverse);
      mg_matrices[level].calculate_inverse_diagonal(smoother_data.matrix_diagonal_inverse);
      /*
      std::pair<double,double> eigenvalues = compute_eigenvalues(mg_matrices[level], smoother_data.matrix_diagonal_inverse);
      std::cout<<"Max EW = "<< eigenvalues.second <<" : Min EW = "<<eigenvalues.first<<std::endl;
      */
      if (level > 0)
      {
        smoother_data.smoothing_range = mg_data.smoother_smoothing_range;
        smoother_data.degree = mg_data.smoother_poly_degree;
        smoother_data.eig_cg_n_iterations = 20;
      }
      else
      {
        smoother_data.smoothing_range = 0.;
        if (mg_data.coarse_solver != MultigridCoarseGridSolver::coarse_chebyshev_smoother)
        {
          smoother_data.eig_cg_n_iterations = 0;
        }
        else // use Chebyshev smoother of high degree to solve the coarse grid problem approximately
        {
          std::pair<double,double> eigenvalues = compute_eigenvalues(mg_matrices[0], smoother_data.matrix_diagonal_inverse);
          smoother_data.max_eigenvalue = 1.1 * eigenvalues.second;
          smoother_data.smoothing_range = eigenvalues.second/eigenvalues.first*1.1;
          double sigma = (1.-std::sqrt(1./smoother_data.smoothing_range))/(1.+std::sqrt(1./smoother_data.smoothing_range));
          const double eps = 1e-3;
          smoother_data.degree = std::log(1./eps+std::sqrt(1./eps/eps-1))/std::log(1./sigma);
          smoother_data.eig_cg_n_iterations = 0;
        }
      }
      mg_smoother[level].initialize(mg_matrices[level], smoother_data);
    }

    switch (mg_data.coarse_solver)
    {
      case MultigridCoarseGridSolver::coarse_chebyshev_smoother:
      {
        mg_coarse.reset(new MGCoarseFromSmoother<parallel::distributed::Vector<typename Operator::value_type>, SMOOTHER>(mg_smoother[0], false));
        break;
      }
      case MultigridCoarseGridSolver::coarse_iterative_nopreconditioner:
      {
        mg_coarse.reset(new MGCoarseIterative<Operator>(mg_matrices[0],false)); // false: no Jacobi preconditioner
        break;
      }
      case MultigridCoarseGridSolver::coarse_iterative_jacobi:
      {
        mg_coarse.reset(new MGCoarseIterative<Operator>(mg_matrices[0],true)); // true: use Jacobi preconditioner
        break;
      }
      default:
        AssertThrow(false, ExcMessage("Unknown coarse-grid solver given"));
    }

    mg_transfer.set_operator(mg_matrices);
    mg_transfer.initialize_constraints(mg_constrained_dofs);
    mg_transfer.add_periodicity(operator_data_in.periodic_face_pairs_level0);
    mg_transfer.build(dof_handler);
    mg_transfer.set_restriction_type(false);

    multigrid_preconditioner.reset(new MultigridPreconditioner<dim, VECTOR_TYPE, Operator, MG_TRANSFER, SMOOTHER>
                                   (dof_handler, mg_matrices, *mg_coarse, mg_transfer, mg_smoother));
  }

  void vmult (parallel::distributed::Vector<value_type>        &dst,
              const parallel::distributed::Vector<value_type>  &src) const
  {
    multigrid_preconditioner->vmult(dst,src);
  }

private:
  MultigridData mg_data;
  MGConstrainedDoFs mg_constrained_dofs;

  MGLevelObject<Operator> mg_matrices;
  typedef MGTransferMF<dim,Operator> MG_TRANSFER;
  MG_TRANSFER mg_transfer;

  typedef parallel::distributed::Vector<typename Operator::value_type> VECTOR_TYPE;
  typedef PreconditionChebyshev<Operator,VECTOR_TYPE> SMOOTHER;
  MGLevelObject<SMOOTHER> mg_smoother;

  std_cxx11::shared_ptr<MGCoarseGridBase<VECTOR_TYPE> > mg_coarse;

  std_cxx11::shared_ptr<MultigridPreconditioner<dim, VECTOR_TYPE, Operator, MG_TRANSFER, SMOOTHER> > multigrid_preconditioner;

};

#endif /* INCLUDE_PRECONDITIONER_H_ */<|MERGE_RESOLUTION|>--- conflicted
+++ resolved
@@ -434,19 +434,11 @@
 class MyMultigridPreconditioner : public PreconditionerBase<value_type>
 {
 public:
-<<<<<<< HEAD
   MyMultigridPreconditioner(const MultigridData            &mg_data_in,
                             const DoFHandler<dim>          &dof_handler,
                             const Mapping<dim>             &mapping,
                             const OperatorData             &operator_data_in,
                             FEParameters<dim> const        &fe_param = FEParameters<dim>())
-=======
-  MyMultigridPreconditioner(const MultigridData   &mg_data_in,
-                            const DoFHandler<dim> &dof_handler,
-                            const Mapping<dim>    &mapping,
-                            const OperatorData    &operator_data_in,
-                            FEParameters const    &fe_param = FEParameters())
->>>>>>> 4a3cbd8f
   {
     this->mg_data = mg_data_in;
 
@@ -536,12 +528,12 @@
                                    (dof_handler, mg_matrices, *mg_coarse, mg_transfer, mg_smoother));
   }
 
-  MyMultigridPreconditioner(const MultigridData   &mg_data_in,
-                            const DoFHandler<dim> &dof_handler,
-                            const DoFHandler<dim> &dof_handler_additional,
-                            const Mapping<dim>    &mapping,
-                            const OperatorData    &operator_data_in,
-                            FEParameters const    &fe_param = FEParameters())
+  MyMultigridPreconditioner(const MultigridData     &mg_data_in,
+                            const DoFHandler<dim>   &dof_handler,
+                            const DoFHandler<dim>   &dof_handler_additional,
+                            const Mapping<dim>      &mapping,
+                            const OperatorData      &operator_data_in,
+                            FEParameters<dim> const &fe_param = FEParameters<dim>())
   {
     this->mg_data = mg_data_in;
 
