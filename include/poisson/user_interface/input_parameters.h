--- conflicted
+++ resolved
@@ -14,9 +14,11 @@
 #include "postprocessor/error_calculation_data.h"
 #include "postprocessor/output_data.h"
 
-<<<<<<< HEAD
+#include "enum_types.h"
+
 namespace Poisson
 {
+    
 /**************************************************************************************/
 /*                                                                                    */
 /*                              SPATIAL DISCRETIZATION                                */
@@ -33,26 +35,7 @@
   CG
 };
 
-/**************************************************************************************/
-/*                                                                                    */
-/*                                       SOLVER                                       */
-/*                                                                                    */
-/**************************************************************************************/
-
-/*
- *   Solver for linear system of equations
- */
-enum class Solver
-{
-  Undefined,
-  PCG
-};
-=======
-#include "enum_types.h"
->>>>>>> 7cb69a3a
-
-namespace Poisson
-{
+    
 class InputParameters
 {
 public:
@@ -70,14 +53,8 @@
 
       // SOLVER
       solver(Solver::Undefined),
-<<<<<<< HEAD
-      abs_tol(1.e-20),
-      rel_tol(1.e-12),
-      max_iter(std::numeric_limits<unsigned int>::max()),
+      solver_data(SolverData(1e4, 1.e-20, 1.e-12)),
       compute_performance_metrics(false),
-=======
-      solver_data(SolverData(1e4, 1.e-20, 1.e-12)),
->>>>>>> 7cb69a3a
       preconditioner(Preconditioner::Undefined),
       multigrid_data(MultigridData()),
       enable_cell_based_face_loops(false),
@@ -223,16 +200,9 @@
   // description: see enum declaration
   Solver solver;
 
-<<<<<<< HEAD
-  // solver tolerances
-  double       abs_tol;
-  double       rel_tol;
-  unsigned int max_iter;
-  bool         compute_performance_metrics;
-=======
   // solver data
   SolverData solver_data;
->>>>>>> 7cb69a3a
+  bool         compute_performance_metrics;
 
   // description: see enum declaration
   Preconditioner preconditioner;
