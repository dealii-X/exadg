--- conflicted
+++ resolved
@@ -38,7 +38,7 @@
   typedef FEEvaluationWrapper<dim,fe_degree,fe_degree_xwall,n_actual_q_points_vel_linear,dim,value_type,is_xwall> FEEval_Velocity_Velocity_linear;
 
   void initialize(MatrixFree<dim,value_type> const &mf_data,
-                  FEParameters<dim>                     &fe_param,
+                  FEParameters<dim>                &fe_param,
                   BodyForceOperatorData const      &body_force_operator_data_in)
   {
     this->data = &mf_data;
@@ -130,7 +130,7 @@
   typedef FEEvaluationWrapper<dim,fe_degree,fe_degree_xwall,n_actual_q_points_vel_linear,dim,value_type,is_xwall> FEEval_Velocity_Velocity_linear;
 
   void initialize(MatrixFree<dim,value_type> const &mf_data,
-                  FEParameters<dim> const               &fe_param,
+                  FEParameters<dim> const          &fe_param,
                   MassMatrixOperatorData const     &mass_matrix_operator_data_in)
   {
     this->data = &mf_data;
@@ -334,7 +334,7 @@
 
   void initialize(Mapping<dim> const              &mapping,
                   MatrixFree<dim,Number> const    &mf_data,
-                  FEParameters<dim> const              &fe_param,
+                  FEParameters<dim> const         &fe_param,
                   ViscousOperatorData<dim> const  &operator_data)
   {
     this->data = &mf_data;
@@ -1679,11 +1679,7 @@
   typedef FEFaceEvaluationWrapperPressure<dim,fe_degree_p,fe_degree_xwall,n_actual_q_points_vel_linear,1,value_type,is_xwall> FEFaceEval_Pressure_Velocity_linear;
 
   void initialize(MatrixFree<dim,value_type> const &mf_data,
-<<<<<<< HEAD
-                  FEParameters<dim>                     &fe_param,
-=======
-                  FEParameters const               &fe_param,
->>>>>>> 4a3cbd8f
+                  FEParameters<dim> const          &fe_param,
                   GradientOperatorData const       &gradient_operator_data_in)
   {
     this->data = &mf_data;
@@ -2092,11 +2088,7 @@
   typedef FEFaceEvaluationWrapperPressure<dim,fe_degree_p,fe_degree_xwall,n_actual_q_points_vel_linear,1,value_type,is_xwall> FEFaceEval_Pressure_Velocity_linear;
 
   void initialize(MatrixFree<dim,value_type> const &mf_data,
-<<<<<<< HEAD
-                  FEParameters<dim>                     &fe_param,
-=======
-                  FEParameters const               &fe_param,
->>>>>>> 4a3cbd8f
+                  FEParameters<dim> const          &fe_param,
                   DivergenceOperatorData const     &divergence_operator_data_in)
   {
     this->data = &mf_data;
