/*  ______________________________________________________________________
 *
 *  ExaDG - High-Order Discontinuous Galerkin for the Exa-Scale
 *
 *  Copyright (C) 2021 by the ExaDG authors
 *
 *  This program is free software: you can redistribute it and/or modify
 *  it under the terms of the GNU General Public License as published by
 *  the Free Software Foundation, either version 3 of the License, or
 *  (at your option) any later version.
 *
 *  This program is distributed in the hope that it will be useful,
 *  but WITHOUT ANY WARRANTY; without even the implied warranty of
 *  MERCHANTABILITY or FITNESS FOR A PARTICULAR PURPOSE.  See the
 *  GNU General Public License for more details.
 *
 *  You should have received a copy of the GNU General Public License
 *  along with this program.  If not, see <https://www.gnu.org/licenses/>.
 *  ______________________________________________________________________
 */

#include <exadg/structure/postprocessor/postprocessor_base.h>
#include <exadg/structure/spatial_discretization/interface.h>
#include <exadg/structure/time_integration/time_int_gen_alpha.h>
#include <exadg/structure/user_interface/parameters.h>
#include <exadg/utilities/print_solver_results.h>

namespace ExaDG
{
namespace Structure
{
template<int dim, typename Number>
TimeIntGenAlpha<dim, Number>::TimeIntGenAlpha(
  std::shared_ptr<Interface::Operator<Number>> operator_,
  std::shared_ptr<PostProcessorBase<Number>>   postprocessor_,
  Parameters const &                           param_,
  MPI_Comm const &                             mpi_comm_,
  bool const                                   is_test_)
  : TimeIntGenAlphaBase<Number>(param_.start_time,
                                param_.end_time,
                                param_.max_number_of_time_steps,
                                param_.spectral_radius,
                                param_.gen_alpha_type,
                                param_.restart_data,
                                mpi_comm_,
                                is_test_),
    pde_operator(operator_),
    postprocessor(postprocessor_),
    refine_steps_time(param_.n_refine_time),
    param(param_),
    mpi_comm(mpi_comm_),
    pcout(std::cout, dealii::Utilities::MPI::this_mpi_process(mpi_comm_) == 0),
    use_extrapolation(true),
    store_solution(false),
    iterations({0, {0, 0}})
{
}

template<int dim, typename Number>
void
TimeIntGenAlpha<dim, Number>::setup(bool const do_restart)
{
  this->pcout << std::endl << "Setup elasticity time integrator ..." << std::endl << std::flush;

  // allocate vectors
  pde_operator->initialize_dof_vector(displacement_n);
  pde_operator->initialize_dof_vector(displacement_np);

  pde_operator->initialize_dof_vector(velocity_n);
  pde_operator->initialize_dof_vector(velocity_np);

  pde_operator->initialize_dof_vector(acceleration_n);
  pde_operator->initialize_dof_vector(acceleration_np);

  // initialize solution and time step size
  if(do_restart)
  {
    // The solution vectors, the time step size, etc. have to be read from
    // restart files.
    this->read_restart();
  }
  else
  {
    this->set_current_time_step_size(param.time_step_size / std::pow(2.0, refine_steps_time));

    pde_operator->prescribe_initial_displacement(displacement_n, this->get_time());
    pde_operator->prescribe_initial_velocity(velocity_n, this->get_time());
  }

  this->pcout << std::endl << "... done!" << std::endl;
}

template<int dim, typename Number>
void
TimeIntGenAlpha<dim, Number>::compute_initial_acceleration(bool const do_restart)
{
  if(not(do_restart))
  {
    // solve momentum equation to obtain initial acceleration
    pde_operator->compute_initial_acceleration(acceleration_n, displacement_n, this->get_time());
  }
}

template<int dim, typename Number>
void
TimeIntGenAlpha<dim, Number>::advance_one_timestep_partitioned_solve(bool const use_extrapolation)
{
  this->use_extrapolation = use_extrapolation;
  this->store_solution    = true;

  this->advance_one_timestep_solve();
}

template<int dim, typename Number>
void
TimeIntGenAlpha<dim, Number>::do_timestep_solve()
{
  // compute right-hand side in case of linear problems or "constant vector"
  // in case of nonlinear problems
  dealii::Timer timer;
  timer.restart();

  // compute DoF vector of acceleration remainder
  VectorType const_vector_acceleration_remainder;
  const_vector_acceleration_remainder.reinit(displacement_n);
  this->compute_const_vector_acceleration_remainder(const_vector_acceleration_remainder,
                                                    displacement_n,
                                                    velocity_n,
                                                    acceleration_n);

  // compute DoF vector of velocity remainder
  VectorType const_vector_velocity_remainder;
  if(this->param.weak_damping_active)
  {
    const_vector_velocity_remainder.reinit(displacement_n);
    this->compute_const_vector_velocity_remainder(const_vector_velocity_remainder,
                                                  displacement_n,
                                                  velocity_n,
                                                  acceleration_n);
  }

  // compute const_vector with acceleration and weak damping contributions
  VectorType const_vector;
  const_vector.reinit(displacement_n);
<<<<<<< HEAD
  pde_operator->compute_const_vector(const_vector,
                                     const_vector_acceleration_remainder,
                                     const_vector_velocity_remainder);
=======
  rhs.reinit(displacement_n);
  this->compute_const_vector(rhs, displacement_n, velocity_n, acceleration_n);
  pde_operator->evaluate_mass_operator(const_vector, rhs);
>>>>>>> ecfc5de1

  VectorType rhs;
  rhs.reinit(displacement_n);
  if(param.large_deformation == false) // linear case
  {
    // calculate right-hand side vector
    pde_operator->rhs(rhs, this->get_mid_time());
    // shift const_vector to right-hand side
    rhs.add(-1.0, const_vector);
  }

  this->timer_tree->insert({"Timeloop", "Compute rhs"}, timer.wall_time());

  // solve system of equations for displacement d_{n+1-alpha_f}
  timer.restart();

  // initial guess
  if(use_extrapolation)
    displacement_np = displacement_n;
  else
    displacement_np = displacement_last_iter;

  bool const update_preconditioner =
    this->param.update_preconditioner &&
    ((this->time_step_number - 1) % this->param.update_preconditioner_every_time_steps == 0);

  if(param.large_deformation) // nonlinear case
  {
    auto const iter = pde_operator->solve_nonlinear(displacement_np,
                                                    const_vector,
                                                    this->get_scaling_factor_acceleration(),
                                                    this->get_scaling_factor_velocity(),
                                                    this->get_mid_time(),
                                                    update_preconditioner);

    iterations.first += 1;
    std::get<0>(iterations.second) += std::get<0>(iter);
    std::get<1>(iterations.second) += std::get<1>(iter);

    if(this->print_solver_info() and not(this->is_test))
    {
      this->pcout << std::endl << "Solve nonlinear elasticity problem:";
      print_solver_info_nonlinear(pcout, std::get<0>(iter), std::get<1>(iter), timer.wall_time());
    }
  }
  else // linear case
  {
    // solve linear system of equations
    unsigned int const iter = pde_operator->solve_linear(displacement_np,
                                                         rhs,
                                                         this->get_scaling_factor_acceleration(),
                                                         this->get_scaling_factor_velocity(),
                                                         this->get_mid_time(),
                                                         update_preconditioner);

    iterations.first += 1;
    std::get<1>(iterations.second) += iter;

    if(this->print_solver_info() and not(this->is_test))
    {
      this->pcout << std::endl << "Solve linear elasticity problem:";
      print_solver_info_linear(pcout, iter, timer.wall_time());
    }
  }

  this->timer_tree->insert({"Timeloop", "Solve"}, timer.wall_time());

  // compute vectors at time t_{n+1}
  timer.restart();

  if(this->store_solution)
    displacement_last_iter = displacement_np;

  this->update_displacement(displacement_np, displacement_n);
  this->update_velocity(velocity_np, displacement_np, displacement_n, velocity_n, acceleration_n);
  this->update_acceleration(
    acceleration_np, displacement_np, displacement_n, velocity_n, acceleration_n);

  this->timer_tree->insert({"Timeloop", "Update vectors"}, timer.wall_time());
}

template<int dim, typename Number>
typename TimeIntGenAlpha<dim, Number>::VectorType const &
TimeIntGenAlpha<dim, Number>::get_displacement_np()
{
  return displacement_np;
}

template<int dim, typename Number>
void
TimeIntGenAlpha<dim, Number>::extrapolate_displacement_to_np(VectorType & displacement)
{
  // D_np = D_n + dt * V_n
  displacement = displacement_n;
  displacement.add(this->get_time_step_size(), velocity_n);
}

template<int dim, typename Number>
void
TimeIntGenAlpha<dim, Number>::extrapolate_velocity_to_np(VectorType & velocity)
{
  // use old velocity solution as guess for velocity_np
  velocity = velocity_n;
}

template<int dim, typename Number>
typename TimeIntGenAlpha<dim, Number>::VectorType const &
TimeIntGenAlpha<dim, Number>::get_velocity_n()
{
  return velocity_n;
}

template<int dim, typename Number>
typename TimeIntGenAlpha<dim, Number>::VectorType const &
TimeIntGenAlpha<dim, Number>::get_velocity_np()
{
  return velocity_np;
}

template<int dim, typename Number>
void
TimeIntGenAlpha<dim, Number>::set_displacement(VectorType const & displacement)
{
  displacement_np = displacement;

  // velocity_np, acceleration_np depend on displacement_np, so we need to
  // update these vectors as well
  this->update_velocity(velocity_np, displacement_np, displacement_n, velocity_n, acceleration_n);
  this->update_acceleration(
    acceleration_np, displacement_np, displacement_n, velocity_n, acceleration_n);
}

template<int dim, typename Number>
void
TimeIntGenAlpha<dim, Number>::prepare_vectors_for_next_timestep()
{
  displacement_n.swap(displacement_np);
  velocity_n.swap(velocity_np);
  acceleration_n.swap(acceleration_np);
}

template<int dim, typename Number>
void
TimeIntGenAlpha<dim, Number>::do_write_restart(std::string const & filename) const
{
  (void)filename;
  AssertThrow(false, dealii::ExcMessage("Restart has not been implemented for Structure."));
}

template<int dim, typename Number>
void
TimeIntGenAlpha<dim, Number>::do_read_restart(std::ifstream & in)
{
  (void)in;
  AssertThrow(false, dealii::ExcMessage("Restart has not been implemented for Structure."));
}

template<int dim, typename Number>
void
TimeIntGenAlpha<dim, Number>::postprocessing() const
{
  dealii::Timer timer;
  timer.restart();

  postprocessor->do_postprocessing(displacement_n, this->get_time(), this->get_time_step_number());

  this->timer_tree->insert({"Timeloop", "Postprocessing"}, timer.wall_time());
}

template<int dim, typename Number>
bool
TimeIntGenAlpha<dim, Number>::print_solver_info() const
{
  return param.solver_info_data.write(this->global_timer.wall_time(),
                                      this->time - this->start_time,
                                      this->time_step_number);
}

template<int dim, typename Number>
void
TimeIntGenAlpha<dim, Number>::print_iterations() const
{
  std::vector<std::string> names;
  std::vector<double>      iterations_avg;

  if(param.large_deformation)
  {
    names = {"Nonlinear iterations",
             "Linear iterations (accumulated)",
             "Linear iterations (per nonlinear it.)"};

    iterations_avg.resize(3);
    iterations_avg[0] =
      (double)std::get<0>(iterations.second) / std::max(1., (double)iterations.first);
    iterations_avg[1] =
      (double)std::get<1>(iterations.second) / std::max(1., (double)iterations.first);
    if(iterations_avg[0] > std::numeric_limits<double>::min())
      iterations_avg[2] = iterations_avg[1] / iterations_avg[0];
    else
      iterations_avg[2] = iterations_avg[1];
  }
  else // linear
  {
    names = {"Linear iterations"};
    iterations_avg.resize(1);
    iterations_avg[0] =
      (double)std::get<1>(iterations.second) / std::max(1., (double)iterations.first);
  }

  print_list_of_iterations(pcout, names, iterations_avg);
}

template class TimeIntGenAlpha<2, float>;
template class TimeIntGenAlpha<3, float>;

template class TimeIntGenAlpha<2, double>;
template class TimeIntGenAlpha<3, double>;

} // namespace Structure
} // namespace ExaDG<|MERGE_RESOLUTION|>--- conflicted
+++ resolved
@@ -120,40 +120,20 @@
   dealii::Timer timer;
   timer.restart();
 
-  // compute DoF vector of acceleration remainder
-  VectorType const_vector_acceleration_remainder;
-  const_vector_acceleration_remainder.reinit(displacement_n);
-  this->compute_const_vector_acceleration_remainder(const_vector_acceleration_remainder,
-                                                    displacement_n,
-                                                    velocity_n,
-                                                    acceleration_n);
-
-  // compute DoF vector of velocity remainder
-  VectorType const_vector_velocity_remainder;
-  if(this->param.weak_damping_active)
-  {
-    const_vector_velocity_remainder.reinit(displacement_n);
-    this->compute_const_vector_velocity_remainder(const_vector_velocity_remainder,
-                                                  displacement_n,
-                                                  velocity_n,
-                                                  acceleration_n);
-  }
-
-  // compute const_vector with acceleration and weak damping contributions
-  VectorType const_vector;
+  // compute const_vector
+  VectorType const_vector, rhs;
   const_vector.reinit(displacement_n);
-<<<<<<< HEAD
-  pde_operator->compute_const_vector(const_vector,
-                                     const_vector_acceleration_remainder,
-                                     const_vector_velocity_remainder);
-=======
   rhs.reinit(displacement_n);
-  this->compute_const_vector(rhs, displacement_n, velocity_n, acceleration_n);
+  this->compute_const_vector_acceleration_remainder(rhs, displacement_n, velocity_n, acceleration_n);
   pde_operator->evaluate_mass_operator(const_vector, rhs);
->>>>>>> ecfc5de1
-
-  VectorType rhs;
-  rhs.reinit(displacement_n);
+
+  // add contribution from damping operator
+  this->compute_const_vector_velocity_remainder(rhs,
+                                                displacement_n,
+                                                velocity_n,
+                                                acceleration_n);
+  pde_operator->apply_add_damping_operator(const_vector, rhs);
+
   if(param.large_deformation == false) // linear case
   {
     // calculate right-hand side vector
