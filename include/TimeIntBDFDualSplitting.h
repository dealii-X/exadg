--- conflicted
+++ resolved
@@ -64,12 +64,10 @@
 
   virtual parallel::distributed::Vector<value_type> const & get_velocity();
 
-<<<<<<< HEAD
   std_cxx11::shared_ptr<PostProcessor<dim> > postprocessor;
-=======
+
   virtual void read_restart_vectors(boost::archive::binary_iarchive & ia);
   virtual void write_restart_vectors(boost::archive::binary_oarchive & oa);
->>>>>>> 76cfbf64
 
   std::vector<value_type> computing_times;
 
