/*
 * line_plot_calculation_statistics.h
 *
 *  Created on: Nov 17, 2017
 *      Author: fehn
 */

#ifndef INCLUDE_INCOMPRESSIBLE_NAVIER_STOKES_POSTPROCESSOR_LINE_PLOT_CALCULATION_STATISTICS_H_
#define INCLUDE_INCOMPRESSIBLE_NAVIER_STOKES_POSTPROCESSOR_LINE_PLOT_CALCULATION_STATISTICS_H_

// C++
#include <fstream>

// deal.II
#include <deal.II/dofs/dof_handler.h>
#include <deal.II/fe/mapping_q.h>
#include <deal.II/lac/la_parallel_vector.h>

#include "line_plot_data.h"

using namespace dealii;

/*
 * This function calculates statistics along lines by averaging over time.
 *
 * Additionally, averaging in circumferential direction can be performed if desired.
 *
 * General assumptions:
 *
 *  - we assume straight lines and an equidistant distribution of the evaluation points along each
 *    line.
 *
 * Assumptions for averaging in circumferential direction:
 *
 *  - to define the plane in which we want to perform the averaging in circumferential direction,
 *    a normal vector has to be specified that has to be oriented normal to the straight line and
 *    normal to the averaging plane. To construct the sample points for averaging in circumferential
 *    direction, we assume that the first point of the line (line.begin) defines the center of the
 *    circle, and that the other points in circumferential direction can be constructed by rotating
 *    the vector from the center of the circle (line.begin) to the current point along the line
 *    around the normal vector.
 */

template<int dim>
class LinePlotCalculatorStatistics
{
public:
  typedef LinearAlgebra::distributed::Vector<double> VectorType;

  typedef
    typename std::vector<std::pair<typename DoFHandler<dim>::active_cell_iterator, Point<dim>>>
      TYPE;

  LinePlotCalculatorStatistics(const DoFHandler<dim> & dof_handler_velocity_in,
                               const DoFHandler<dim> & dof_handler_pressure_in,
                               const Mapping<dim> &    mapping_in,
                               MPI_Comm const &        mpi_comm_in);

  void
  setup(LinePlotData<dim> const & line_plot_data_in);

  void
  evaluate(VectorType const &   velocity,
           VectorType const &   pressure,
           double const &       time,
           unsigned int const & time_step_number);

private:
  void
  print_headline(std::ofstream & f, const unsigned int number_of_samples) const
  {
    f << "number of samples: N = " << number_of_samples << std::endl;
  }

  void
  initialize_cell_data(VectorType const & velocity, VectorType const & pressure);

  void
  do_evaluate(VectorType const & velocity, VectorType const & pressure);

  void
  do_evaluate_velocity(VectorType const & velocity,
                       Line<dim> const &  line,
                       unsigned int const line_iterator);

  void
  do_evaluate_pressure(VectorType const & pressure,
                       Line<dim> const &  line,
                       unsigned int const line_iterator);

  void
  do_write_output() const;

  mutable bool clear_files;

  DoFHandler<dim> const & dof_handler_velocity;
  DoFHandler<dim> const & dof_handler_pressure;
  Mapping<dim> const &    mapping;
  MPI_Comm                communicator;

  LinePlotData<dim> data;

  // Global points
  std::vector<std::vector<Point<dim>>> global_points;

  bool cell_data_has_been_initialized;

  // For all lines: for all points along the line: for all relevant cells: dof index of first dof of
  // current cell and all shape function values
  std::vector<std::vector<std::vector<std::pair<unsigned int, std::vector<double>>>>>
    cells_global_velocity;

  // For all lines: for all points along the line: for all relevant cells: dof index of first dof of
  // current cell and all shape function values
  std::vector<std::vector<std::vector<std::pair<unsigned int, std::vector<double>>>>>
    cells_global_pressure;

  // number of samples for averaging in time
  unsigned int number_of_samples;

  // Velocity quantities
  // For all lines: for all points along the line
  std::vector<std::vector<Tensor<1, dim, double>>> velocity_global;

  // Pressure quantities
  // For all lines: for all points along the line
  std::vector<std::vector<double>> pressure_global;

  bool write_final_output;
};

<<<<<<< HEAD


/*
 * This function calculates statistics along lines over time
 * and one spatial, homogeneous direction (averaging_direction = {0,1,2}), e.g.,
 * in the x-direction with a line in the y-z plane.
 *
 * NOTE: This function just works for geometries/meshes for which the cells are aligned with the
 * coordinate axis.
 */

// TODO Adapt code to geometries whose elements are not aligned with the coordinate axis.

template<int dim>
class LinePlotCalculatorStatisticsHomogeneousDirection
{
public:
  typedef LinearAlgebra::distributed::Vector<double> VectorType;

  typedef
    typename std::vector<std::pair<typename DoFHandler<dim>::active_cell_iterator, Point<dim>>>
      TYPE;

  LinePlotCalculatorStatisticsHomogeneousDirection(const DoFHandler<dim> & dof_handler_velocity_in,
                                                   const DoFHandler<dim> & dof_handler_pressure_in,
                                                   const Mapping<dim> &    mapping_in,
                                                   MPI_Comm const &        comm_in);

  void
  setup(LinePlotData<dim> const & line_statistics_data_in);

  void
  evaluate(VectorType const &   velocity,
           VectorType const &   pressure,
           double const &       time,
           unsigned int const & time_step_number);

private:
  void
  print_headline(std::ofstream & f, const unsigned int number_of_samples) const
  {
    f << "number of samples: N = " << number_of_samples << std::endl;
  }

  void
  do_evaluate(VectorType const & velocity, VectorType const & pressure);

  void
  do_evaluate_velocity(VectorType const & velocity,
                       Line<dim> const &  line,
                       unsigned int const line_iterator);

  void
  do_evaluate_pressure(VectorType const & pressure,
                       Line<dim> const &  line,
                       unsigned int const line_iterator);

  void
  average_pressure_for_given_point(VectorType const & pressure,
                                   TYPE const &       vector_cells_and_ref_points,
                                   double &           length_local,
                                   double &           pressure_local);

  void
  find_points_and_weights(Point<dim> const &        point_in_ref_coord,
                          std::vector<Point<dim>> & points,
                          std::vector<double> &     weights,
                          unsigned int const        averaging_direction,
                          QGauss<1> const &         gauss_1d);

  void
  do_write_output() const;

  mutable bool clear_files;

  DoFHandler<dim> const & dof_handler_velocity;
  DoFHandler<dim> const & dof_handler_pressure;
  Mapping<dim> const &    mapping;
  MPI_Comm                communicator;

  LinePlotData<dim> data;

  // Global points
  std::vector<std::vector<Point<dim>>> global_points;

  // For all lines: for all points along the line: list of all relevant cells and points in ref
  // coordinates
  std::vector<
    std::vector<std::vector<std::pair<typename DoFHandler<dim>::active_cell_iterator, Point<dim>>>>>
    cells_and_ref_points_velocity;

  // For all lines: for all points along the line: list of all relevant cells and points in ref
  // coordinates
  std::vector<
    std::vector<std::vector<std::pair<typename DoFHandler<dim>::active_cell_iterator, Point<dim>>>>>
    cells_and_ref_points_pressure;

  // For all lines: for pressure reference point: list of all relevant cells and points in ref
  // coordinates
  std::vector<std::vector<std::pair<typename DoFHandler<dim>::active_cell_iterator, Point<dim>>>>
    ref_pressure_cells_and_ref_points;

  // number of samples for averaging in time
  unsigned int number_of_samples;

  // homogeneous direction for averaging in space
  unsigned int averaging_direction;

  // Velocity quantities
  // For all lines: for all points along the line
  std::vector<std::vector<Tensor<1, dim, double>>> velocity_global;

  // Skin Friction quantities
  // For all lines: for all points along the line
  std::vector<std::vector<double>> wall_shear_global;

  // Reynolds Stress quantities
  // For all lines: for all points along the line
  std::vector<std::vector<Tensor<2, dim, double>>> reynolds_global;

  // Pressure quantities
  // For all lines: for all points along the line
  std::vector<std::vector<double>> pressure_global;
  // For all lines
  std::vector<double> reference_pressure_global;

  // write final output
  bool write_final_output;
};

=======
>>>>>>> 8f6f4f84
#endif /* INCLUDE_INCOMPRESSIBLE_NAVIER_STOKES_POSTPROCESSOR_LINE_PLOT_CALCULATION_STATISTICS_H_ \
        */<|MERGE_RESOLUTION|>--- conflicted
+++ resolved
@@ -129,138 +129,5 @@
   bool write_final_output;
 };
 
-<<<<<<< HEAD
-
-
-/*
- * This function calculates statistics along lines over time
- * and one spatial, homogeneous direction (averaging_direction = {0,1,2}), e.g.,
- * in the x-direction with a line in the y-z plane.
- *
- * NOTE: This function just works for geometries/meshes for which the cells are aligned with the
- * coordinate axis.
- */
-
-// TODO Adapt code to geometries whose elements are not aligned with the coordinate axis.
-
-template<int dim>
-class LinePlotCalculatorStatisticsHomogeneousDirection
-{
-public:
-  typedef LinearAlgebra::distributed::Vector<double> VectorType;
-
-  typedef
-    typename std::vector<std::pair<typename DoFHandler<dim>::active_cell_iterator, Point<dim>>>
-      TYPE;
-
-  LinePlotCalculatorStatisticsHomogeneousDirection(const DoFHandler<dim> & dof_handler_velocity_in,
-                                                   const DoFHandler<dim> & dof_handler_pressure_in,
-                                                   const Mapping<dim> &    mapping_in,
-                                                   MPI_Comm const &        comm_in);
-
-  void
-  setup(LinePlotData<dim> const & line_statistics_data_in);
-
-  void
-  evaluate(VectorType const &   velocity,
-           VectorType const &   pressure,
-           double const &       time,
-           unsigned int const & time_step_number);
-
-private:
-  void
-  print_headline(std::ofstream & f, const unsigned int number_of_samples) const
-  {
-    f << "number of samples: N = " << number_of_samples << std::endl;
-  }
-
-  void
-  do_evaluate(VectorType const & velocity, VectorType const & pressure);
-
-  void
-  do_evaluate_velocity(VectorType const & velocity,
-                       Line<dim> const &  line,
-                       unsigned int const line_iterator);
-
-  void
-  do_evaluate_pressure(VectorType const & pressure,
-                       Line<dim> const &  line,
-                       unsigned int const line_iterator);
-
-  void
-  average_pressure_for_given_point(VectorType const & pressure,
-                                   TYPE const &       vector_cells_and_ref_points,
-                                   double &           length_local,
-                                   double &           pressure_local);
-
-  void
-  find_points_and_weights(Point<dim> const &        point_in_ref_coord,
-                          std::vector<Point<dim>> & points,
-                          std::vector<double> &     weights,
-                          unsigned int const        averaging_direction,
-                          QGauss<1> const &         gauss_1d);
-
-  void
-  do_write_output() const;
-
-  mutable bool clear_files;
-
-  DoFHandler<dim> const & dof_handler_velocity;
-  DoFHandler<dim> const & dof_handler_pressure;
-  Mapping<dim> const &    mapping;
-  MPI_Comm                communicator;
-
-  LinePlotData<dim> data;
-
-  // Global points
-  std::vector<std::vector<Point<dim>>> global_points;
-
-  // For all lines: for all points along the line: list of all relevant cells and points in ref
-  // coordinates
-  std::vector<
-    std::vector<std::vector<std::pair<typename DoFHandler<dim>::active_cell_iterator, Point<dim>>>>>
-    cells_and_ref_points_velocity;
-
-  // For all lines: for all points along the line: list of all relevant cells and points in ref
-  // coordinates
-  std::vector<
-    std::vector<std::vector<std::pair<typename DoFHandler<dim>::active_cell_iterator, Point<dim>>>>>
-    cells_and_ref_points_pressure;
-
-  // For all lines: for pressure reference point: list of all relevant cells and points in ref
-  // coordinates
-  std::vector<std::vector<std::pair<typename DoFHandler<dim>::active_cell_iterator, Point<dim>>>>
-    ref_pressure_cells_and_ref_points;
-
-  // number of samples for averaging in time
-  unsigned int number_of_samples;
-
-  // homogeneous direction for averaging in space
-  unsigned int averaging_direction;
-
-  // Velocity quantities
-  // For all lines: for all points along the line
-  std::vector<std::vector<Tensor<1, dim, double>>> velocity_global;
-
-  // Skin Friction quantities
-  // For all lines: for all points along the line
-  std::vector<std::vector<double>> wall_shear_global;
-
-  // Reynolds Stress quantities
-  // For all lines: for all points along the line
-  std::vector<std::vector<Tensor<2, dim, double>>> reynolds_global;
-
-  // Pressure quantities
-  // For all lines: for all points along the line
-  std::vector<std::vector<double>> pressure_global;
-  // For all lines
-  std::vector<double> reference_pressure_global;
-
-  // write final output
-  bool write_final_output;
-};
-
-=======
->>>>>>> 8f6f4f84
 #endif /* INCLUDE_INCOMPRESSIBLE_NAVIER_STOKES_POSTPROCESSOR_LINE_PLOT_CALCULATION_STATISTICS_H_ \
         */