--- conflicted
+++ resolved
@@ -309,14 +309,9 @@
     this->param.solver_info_data.interval_time_steps =
       problem_type == ProblemType::Unsteady ? 200 : 2;
 
-<<<<<<< HEAD
-    this->param.mapping_degree =
-      this->param.degree; // spatial_integration ? this->param.degree : 1;
-=======
-    this->param.mapping_degree              = 1;
-    this->param.mapping_degree_coarse_grids = this->param.mapping_degree;
-
->>>>>>> 411708b8
+    this->param.mapping_degree              = this->param.degree;
+    this->param.mapping_degree_coarse_grids = this->param.degree;
+
     this->param.grid.element_type = ElementType::Hypercube; // Simplex;
     if(this->param.grid.element_type == ElementType::Simplex)
     {
