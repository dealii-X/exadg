


________________________________________________________________________________
                                                                                
                ////////                      ///////   ////////                
                ///                           ///  ///  ///                     
                //////    ///  ///  ///////   ///  ///  /// ////                
                ///         ////    //   //   ///  ///  ///  ///                
                ////////  ///  ///  ///////// ///////   ////////                
                                                                                
               High-Order Discontinuous Galerkin for the Exa-Scale              
________________________________________________________________________________


MPI info:

  Number of processes:                       1

Setting up elasticity solver:

List of parameters:

Mathematical model:
  Problem type:                              Unsteady
  Body force:                                false
  Large deformation:                         true
  Pull back body force:                      false
  Pull back traction:                        false
  Perform cell integral in spatial configuration:false

Physical quantities:
  Density:                                   1.0000e-03
  Weak damping coefficient:                  1.0000e+04

Temporal discretization:
  Start time:                                0.0000e+00
  End time:                                  1.0000e+00
  Max. number of time steps:                 4294967295
  Temporal refinements:                      0
  Time integration type:                     BossakAlpha
  Spectral radius:                           8.0000e-01
  Solver information:
  Interval physical time:                    1.7977e+308
  Interval wall time:                        1.7977e+308
  Interval time steps:                       20

Spatial Discretization:
  Triangulation type:                        Distributed
  Element type:                              Hypercube
  Number of global refinements:              0
  Create coarse triangulations:              false
  Mapping degree:                            1
  Mapping degree coarse grids:               1
  Polynomial degree:                         1
  Use matrix-based implementation:           false

Solver:

Newton:
  Maximum number of iterations:              100
  Absolute solver tolerance:                 1.0000e-09
  Relative solver tolerance:                 1.0000e-04

Linear solver:
  Solver:                                    FGMRES
  Maximum number of iterations:              1000
  Absolute solver tolerance:                 1.0000e-12
  Relative solver tolerance:                 1.0000e-08
  Maximum size of Krylov space:              30
  Preconditioner:                            Multigrid
  Multigrid type:                            phMG
  p-sequence:                                DecreaseByOne
  Smoother:                                  Chebyshev
  Preconditioner smoother:                   PointJacobi
  Iterations smoother:                       12
  Smoothing range:                           6.0000e+01
  Iterations eigenvalue estimation:          20
  Coarse grid solver:                        GMRES
  Coarse grid preconditioner:                AMG
  Maximum number of iterations:              1000
  Absolute solver tolerance:                 1.0000e-12
  Relative solver tolerance:                 1.0000e-03
  Maximum size of Krylov space:              30
      AMG type:                              ML
      Smoother sweeps:                       2
      Number of cycles:                      2
      Smoother type:                         ILU

Generating grid for 3-dimensional problem:

  Max. number of refinements:                0
  Number of cells:                           1

Construct elasticity operator ...

Continuous Galerkin finite element discretization:

  degree of 1D polynomials:                  1
  number of dofs per cell:                   24
  number of dofs (total):                    24

... done!

Setup elasticity operator ...

... done!

Setup elasticity time integrator ...

... done!

Starting time loop ...

Calculate error for all fields at time t = 0.0000e+00:
  Relative error (L2-norm): 1.00000e+00

________________________________________________________________________________

 Time step number = 1       t = 0.00000e+00 -> t + dt = 5.00000e-01
________________________________________________________________________________

<<<<<<< HEAD
________________________________________________________________________________

 Time step number = 200     t = 9.95000e+01 -> t + dt = 1.00000e+02
________________________________________________________________________________

Calculate error for all fields at time t = 1.0000e+02:
  Relative error (L2-norm): 5.77571e-01
=======
Calculate error for all fields at time t = 1.0000e+00:
  Relative error (L2-norm): 1.02068e+00
>>>>>>> 683e3a5e
<|MERGE_RESOLUTION|>--- conflicted
+++ resolved
@@ -120,15 +120,10 @@
  Time step number = 1       t = 0.00000e+00 -> t + dt = 5.00000e-01
 ________________________________________________________________________________
 
-<<<<<<< HEAD
 ________________________________________________________________________________
 
  Time step number = 200     t = 9.95000e+01 -> t + dt = 1.00000e+02
 ________________________________________________________________________________
 
 Calculate error for all fields at time t = 1.0000e+02:
-  Relative error (L2-norm): 5.77571e-01
-=======
-Calculate error for all fields at time t = 1.0000e+00:
-  Relative error (L2-norm): 1.02068e+00
->>>>>>> 683e3a5e
+  Relative error (L2-norm): 5.77571e-01