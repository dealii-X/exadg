--- conflicted
+++ resolved
@@ -68,15 +68,9 @@
 //#define DIVUPARTIAL
 
 #define CONSCONVPBC
-<<<<<<< HEAD
-
-//#define CHANNEL
+
+//#define VORTEX
 //#define STOKES
-#define VORTEX
-=======
-#define CHANNEL
-//#define VORTEX
->>>>>>> b7baf0c9
 //#define POISEUILLE
 //#define KOVASZNAY
 //#define BELTRAMI
@@ -328,17 +322,12 @@
   const unsigned int output_solver_info_every_timesteps = 5;
   const unsigned int output_solver_info_details = 1e4;
 
-<<<<<<< HEAD
   const unsigned int ORDER_TIME_INTEGRATOR = 2;
-  const bool START_WITH_LOW_ORDER = false;
-=======
-  const unsigned int ORDER_TIME_INTEGRATOR = 3;
   const bool START_WITH_LOW_ORDER = true;
 #endif
 
 
   const double lambda = 0.5/VISCOSITY - std::pow(0.25/std::pow(VISCOSITY,2.0)+4.0*std::pow(numbers::PI,2.0),0.5);
->>>>>>> b7baf0c9
 
   template<int dim>
   class AnalyticalSolution : public Function<dim>
