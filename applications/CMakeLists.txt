--- conflicted
+++ resolved
@@ -47,13 +47,9 @@
         ADD_EXECUTABLE( ${testname} ${sourcefile})
         DEAL_II_SETUP_TARGET(${testname})
         TARGET_LINK_LIBRARIES(${testname} exadg)
-<<<<<<< HEAD
 	target_link_libraries(${testname} ${FFTW3})
-ENDFOREACH ( sourcefile ${APP_SOURCES} )
-=======
 ENDFOREACH ( sourcefile ${APP_SOURCES} )
 
 ADD_EXECUTABLE( "deal-spectrum" ../3rdparty/deal.spectrum/src/deal-spectrum.cc)
 DEAL_II_SETUP_TARGET("deal-spectrum")
 TARGET_LINK_LIBRARIES("deal-spectrum" exadg)
->>>>>>> 17f8c028
