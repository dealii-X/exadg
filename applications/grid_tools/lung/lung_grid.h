--- conflicted
+++ resolved
@@ -108,7 +108,10 @@
       roots.push_back(new Node(roots_temp[i + 1], roots_temp[i], src, true));
     }
 #endif
-<<<<<<< HEAD
+
+    if(roots.size() != 10)
+      return;
+        
     std::vector<Node *> roots_temp = roots;
     roots.clear();
 
@@ -170,84 +173,6 @@
       true));
     // clang-format on
 #endif
-=======
-
-    if(roots.size() != 10)
-      return;
-
-    std::vector<Node *> roots_temp = roots;
-    roots.clear();
-
-    //        roots.push_back(new Node(
-    //            new Node(roots_temp[1], roots_temp[0],Point<3>({47.4151e-3,  147.2595e-3,
-    //            -201.9566e-3}),false), new Node(roots_temp[3], roots_temp[2],Point<3>({47.4151e-3,
-    //            147.2595e-3, -201.9566e-3}),false),{8.826887618228566e-3, 157.61678106896196e-3,
-    //            -187.4708043895141e-3},false)
-    //        );
-    ////
-    //
-    ////        roots.push_back(new Node(roots_temp[9], roots_temp[8],{-24.3016e-3,  156.6774e-3,
-    ///-198.6689e-3},false)); /        roots.push_back(new Node( /                new
-    /// Node(roots_temp[4], roots_temp[5],Point<3>({-33.9827e-3,  155.9265e-3,
-    /// -208.6529e-3}),false), /                new Node(roots_temp[6],
-    ///roots_temp[7],Point<3>({-33.9827e-3,  155.9265e-3, -208.6529e-3}),true), / {-24.3016e-3,
-    ///156.6774e-3, -198.6689e-3}, true));
-    //
-    //        roots.push_back(new Node(
-    //            new Node(
-    //                new Node(roots_temp[4], roots_temp[5],Point<3>({-33.9827e-3,  155.9265e-3,
-    //                -208.6529e-3}),false), new Node(roots_temp[6],
-    //                roots_temp[7],Point<3>({-33.9827e-3,  155.9265e-3, -208.6529e-3}),true),
-    //                {-24.3016e-3,  156.6774e-3, -198.6689e-3}, true),
-    //            new Node(roots_temp[9], roots_temp[8],{-24.3016e-3,  156.6774e-3,
-    //            -198.6689e-3},false), { 8.826887618228566e-3, 157.61678106896196e-3,
-    //            -187.4708043895141e-3},false
-    //        ));
-
-
-
-    //        roots.push_back(new Node(
-    //            new Node(
-    //                new Node(
-    //                    new Node(roots_temp[6], roots_temp[7],Point<3>({-33.9827e-3,  155.9265e-3,
-    //                    -208.6529e-3}),true), new Node(roots_temp[4],
-    //                    roots_temp[5],Point<3>({-33.9827e-3,  155.9265e-3, -208.6529e-3}),false),
-    //                    {-24.3016e-3,  156.6774e-3, -198.6689e-3}, true),
-    //                new Node(roots_temp[8], roots_temp[9],{-24.3016e-3,  156.6774e-3,
-    //                -198.6689e-3},false), { 8.826887618228566e-3, 157.61678106896196e-3,
-    //                -187.4708043895141e-3},false),
-    //            new Node(
-    //                new Node(roots_temp[3], roots_temp[2],Point<3>({47.4151e-3,  147.2595e-3,
-    //                -201.9566e-3}),false), new Node(roots_temp[1],
-    //                roots_temp[0],Point<3>({47.4151e-3,  147.2595e-3, -201.9566e-3}),false),
-    //                {8.826887618228566e-3, 157.61678106896196e-3, -187.4708043895141e-3},false),
-    //            { 8.864201963148962e-3, 200.1647444329594e-3,  -69.43970578881185e-3},true));
-
-    roots.push_back(new Node(
-      new Node(
-        new Node(new Node(roots_temp[6],
-                          roots_temp[7],
-                          Point<3>({-33.9827e-3, 155.9265e-3, -208.6529e-3}),
-                          true),
-                 new Node(roots_temp[4],
-                          roots_temp[5],
-                          Point<3>({-33.9827e-3, 155.9265e-3, -208.6529e-3}),
-                          false),
-                 {-24.3016e-3, 156.6774e-3, -201.6689e-3},
-                 true),
-        new Node(roots_temp[8], roots_temp[9], {-24.3016e-3, 156.6774e-3, -201.6689e-3}, false),
-        {8.826887618228566e-3, 157.61678106896196e-3, -187.4708043895141e-3},
-        false),
-      new Node(
-        new Node(
-          roots_temp[3], roots_temp[2], Point<3>({47.4151e-3, 147.2595e-3, -201.9566e-3}), false),
-        new Node(
-          roots_temp[1], roots_temp[0], Point<3>({47.4151e-3, 147.2595e-3, -201.9566e-3}), false),
-        {8.826887618228566e-3, 157.61678106896196e-3, -187.4708043895141e-3},
-        false),
-      {8.864201963148962e-3, 200.1647444329594e-3, -69.43970578881185e-3},
-      true));
->>>>>>> 47353490
   };
 }
 
